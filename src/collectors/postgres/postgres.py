--- conflicted
+++ resolved
@@ -57,63 +57,6 @@
             self.log.error('Unable to import module psycopg2')
             return {}
 
-<<<<<<< HEAD
-        self.conn_string = "host=%s user=%s password=%s port=%s" % (
-            self.config['host'],
-            self.config['user'],
-            self.config['password'],
-            self.config['port'])
-
-        self.conn = psycopg2.connect(self.conn_string)
-        self.cursor = self.conn.cursor()
-
-        # Statistics
-        self.cursor.execute("SELECT pg_stat_database.*, \
-                pg_database_size(pg_database.datname) AS size \
-                FROM pg_database JOIN pg_stat_database \
-                ON pg_database.datname = pg_stat_database.datname \
-                WHERE pg_stat_database.datname \
-                NOT IN ('template0','template1','postgres')")
-        stats = self.cursor.fetchall()
-
-        # Connections
-        self.cursor.execute("SELECT datname, count(datname) \
-                FROM pg_stat_activity GROUP BY pg_stat_activity.datname;")
-        connections = self.cursor.fetchall()
-
-        ret = {}
-        for stat in stats:
-            info = {'numbackends': stat[2],
-                    'xact_commit': stat[3],
-                    'xact_rollback': stat[4],
-                    'blks_read': stat[5],
-                    'blks_hit': stat[6],
-                    'tup_returned': stat[7],
-                    'tup_fetched': stat[8],
-                    'tup_inserted': stat[9],
-                    'tup_updated': stat[10],
-                    'tup_deleted': stat[11],
-                    'conflicts': stat[12],
-                    'size': stat[14]}
-
-            database = stat[1]
-            ret[database] = info
-
-        for database in ret:
-            if self.config['underscore']:
-                database = database.replace("_", ".")
-
-            for (metric, value) in ret[database].items():
-                    self.publish("database.%s.%s" % (
-                        database, metric), value)
-
-        for (database, connection) in connections:
-            self.publish("database.%s.connections" % (
-                database), connection)
-
-        self.cursor.close()
-        self.conn.close()
-=======
         # Create database-specific connections
         self.connections = {}
         for db in self._get_db_names():
@@ -518,5 +461,4 @@
                COALESCE(sum(n_tup_del),0) AS deleted,
                COALESCE(sum(n_tup_hot_upd),0) AS hotupdated
         FROM pg_stat_user_tables
-    """
->>>>>>> 0191bb82
+    """