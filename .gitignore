dist/
build/
tmp/
*.pyc
*.sublime-*
MANIFEST
conf/diamond.conf
storage
conf/collectors
conf/handlers
version.txt
src/diamond/version.py
.idea
src/*.egg-info
<<<<<<< HEAD
*.log
=======
.tox
>>>>>>> c34f2534
<|MERGE_RESOLUTION|>--- conflicted
+++ resolved
@@ -12,8 +12,5 @@
 src/diamond/version.py
 .idea
 src/*.egg-info
-<<<<<<< HEAD
 *.log
-=======
-.tox
->>>>>>> c34f2534
+.tox